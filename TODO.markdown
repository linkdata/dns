# TODO

* 'q' standardize ipv6 input with [::1]#53 ?
<<<<<<< HEAD
* put axfr in q
* make example from chaos
=======
* Support for on-the-fly-signing
* (Re)sign zonefiles
>>>>>>> aeb4c7d3

## Nice to have

* Speed, we can always go faster. A simple reflect server now hits 35/45K qps
* go test; only works correct on my machine
* privatekey.Precompute() when signing? <|MERGE_RESOLUTION|>--- conflicted
+++ resolved
@@ -1,13 +1,9 @@
 # TODO
 
 * 'q' standardize ipv6 input with [::1]#53 ?
-<<<<<<< HEAD
-* put axfr in q
 * make example from chaos
-=======
 * Support for on-the-fly-signing
 * (Re)sign zonefiles
->>>>>>> aeb4c7d3
 
 ## Nice to have
 
